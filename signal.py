--- conflicted
+++ resolved
@@ -88,13 +88,7 @@
     name = "Me"
     tags = ""
     if incoming:
-<<<<<<< HEAD
         name = contact_name(uuid)
-    weechat.prnt(buf, "%s\t%s" % (name, message))
-    if incoming:
-=======
-        name = contact_name(number)
->>>>>>> bcb09588
         if group is None:
             # 1:1 messages are private messages
             hotness = weechat.WEECHAT_HOTLIST_PRIVATE
@@ -117,21 +111,6 @@
         return name
     else:
         return uuid
-
-<<<<<<< HEAD
-=======
-
-def contact_number(member):
-    if "number" in member:
-        return member['number']
-    if "uuid" in member:
-        uuid = member['uuid']
-        numbers = [number for number in contacts if contacts[number]['address']['uuid'] == uuid]
-        if len(numbers) == 1:
-            return numbers[0]
-        else:
-            return member['uuid']
->>>>>>> bcb09588
 
 def init_config():
     global default_options, options, logger
